--- conflicted
+++ resolved
@@ -24,12 +24,7 @@
 serde = { version = "1.0", features = ["derive", "rc"] }
 serde_json = "1.0"
 typetag = "0.1"
-<<<<<<< HEAD
-gtk = "0.14.3"
-rfd = "0.5.1"
-=======
 rfd = "0.5"
->>>>>>> 455acfab
 
 [dev-dependencies]
 criterion = { version = "0.3.4", features = ["html_reports"]}
