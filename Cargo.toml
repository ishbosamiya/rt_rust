[package]
name = "rt"
version = "0.1.0"
authors = ["ishbosamiya <ishbosamiya@gmail.com>"]
edition = "2018"

# See more keys and their definitions at https://doc.rust-lang.org/cargo/reference/manifest.html

[dependencies]
nalgebra-glm = "0.11.0"
rand = "0.8.3"
crossbeam-channel = "0.5"
crossbeam = "0.8.0"
lazy_static = "1.4.0"
<<<<<<< HEAD
gl = "0.14.0"
paste = "1.0"
=======
generational-arena = "0.2.8"
>>>>>>> a293ef4a

[dev-dependencies]
criterion = { version = "0.3.4", features = ["html_reports"]}

[[bench]]
name = "ray_collision_bench"
harness = false

[profile.bench]
debug = true

[profile.release]
debug = true<|MERGE_RESOLUTION|>--- conflicted
+++ resolved
@@ -12,12 +12,9 @@
 crossbeam-channel = "0.5"
 crossbeam = "0.8.0"
 lazy_static = "1.4.0"
-<<<<<<< HEAD
 gl = "0.14.0"
 paste = "1.0"
-=======
 generational-arena = "0.2.8"
->>>>>>> a293ef4a
 
 [dev-dependencies]
 criterion = { version = "0.3.4", features = ["html_reports"]}
