use nalgebra_glm as glm
use std::cmp
use crate::math::{Scalar,Vec3,saturate};
use crate::ray::Ray;
use crate::bsdf::{Material, BSDFData, GeomData};

/// Function for calculating the fresnel dielectric 
pub fn fresnel_dielectric(cosi : f64, eta : f64) -> f64 {
    let c = cosi.abs();
    let mut g = eta * eta - 1 + c * c;
    if (g > 0) {
        g = g.sqrt();
        let a = (g - c) / (g + c);
        let  b = (c * (g + c) - 1) / (c * (g - c) + 1);

        return 0.5 * a * a * (1 + b * b);
    } 

    return 1.0;
}

<<<<<<< HEAD
// Structure for storing return variables
pub struct ReturnShadersData {

=======
pub fn fresnel_calc(v : f64) {
    let u = 1.0 - v;
    let m = u.clamp(0.0, 1.0);
    let m2 = m * m;
    let mut f = m2 * m2 * m;

    return f;
>>>>>>> 880afafb
}


pub struct Diffuse {
    alpha : f64,
    alpha_squared : f64,
    material : Material,
    data : GeomData
}


pub struct Reflection {
    alpha : f64,
    material : Material,
    data : &GeomData,
    refindex : f64
}
<<<<<<< HEAD
/*
pub struct Glossy {
=======

pub struct Translucent {
>>>>>>> 880afafb
    alpha : f64,
    alpha_squared : f64,
    material : Material,
    data : &GeomData
}

pub struct Transparent {
    alpha : f64,
    alpha_squared : f64,
    material : Material,
    data : &GeomData
}

pub struct Refraction {
    alpha : f64,
    alpha_squared : f64,
    material : Material,
    data : &GeomData
}

*/

impl BSDFData for Diffuse {
    pub fn new(material : &Material, data : &GeomData, alpha : f64, alpha_squared : f64) -> Self {
        return Self {
            alpha,
            alpha_squared,
            material,
            data
        } 
    }

<<<<<<< HEAD

    /// Function that evaluates the weight for said shader
=======
    /// Function that evaluates the throughput for said shader
>>>>>>> 880afafb
    fn eval(&mut self, backfacing : bool) -> Vec3 {
        let eta = 1e-5_f64;
        let weight = Vec3::new(1.0_f64, 1.0_f64, 1.0_f64);

        let mut ior = if backfacing {1.0_f64 / eta} else {eta};

        let mut cosno = self.N.dot(self.L);
        let fresnel = fresnel_dielectric(cosno, ior);

        let transmission = ((1 >> 8) & 0xFF) as f64;
        let mut diffuse_weight = (1.0_f64 - saturate(self.material.metallness)) * (1.0 - saturate(transmission));
        /// Specular weights not calculated
        
        /// Vector * Scalar * Vector (Check if it works?)
        let mut diff_weight = weight * diffuse_weight * self.material.baseColor;

        return diff_weight;
    }

    /// Evaluates eval and pdf for scatter ray
    fn eval_sample(&mut self, diffuse : &Vec3, pdf : &mut f64, eval : &mut Vec3, inward : &mut Ray) {
        let mut randu = 0.0_f64;
        let mut randv = 0.0_f64;
        const M_2PI_F = 6.2831853071795864_f64;
        const M_1_PI_F = 0.3183098861837067_f64;
        let N = self.data.N;    /// Normal vector

        /// TODO function for getting values of randu and randv(PMJ Sample)
        
        /// Sampling the hemishpere as is needed for disney diffusion
        let mut r = cmp::max(0.0_f64, 1.0_f64 - randu * randu);
        r.sqrt();
        let phi = M_2PI_F * randv;
        let x = r * phi.cos();
        let y = r * phi.sin();

        /// Making orthonormals
        let mut T : Vec3 = Vec3::new(0.0, 0.0, 0.0);
        if (N.x != N.y || N.x != N.z) {
            T = Vec3::new(N.z - N.y, N.x - N.z, N.y - N.x);
        }
        else {
            T = Vec3::new = Vec3::new(N.z - N.y, N.x + N.z, -N.y - N.x);
        }
        T = glm::normalize(T);

        let mut B = N.cross(T);
        

        inward = x * T + y * B + z * N;
        pdf = 0.5_f64 *  M_1_PI_F;

        /// Post Sampling hemisphere
        if (N.dot(inward) > 0) {
            let mut H = glm::normalize(self.data.L + inward);   /// L is incident light vector

            /// Calculate principled diffuse brdf part
            let ndotl = cmp::max(N.dot(inward), 0.0);
            let ndotv = cmp::max(N.dot(self.data.L), 0.0);

            if (ndotl < 0 || ndotv < 0) {
                pdf = 0.0;
                eval = Vec3::new(0.0, 0.0, 0.0);
            }
            else {
                let ldoth = inward.dot(H);
                let mut fl = fresnel_calc(ndotl);
                let mut fv = fresnel_calc(ndotv);

                let fd90 = 0.5 + 2.0 * ldoth * ldoth * self.material.roughness;
                let fd = (1.0 * (1.0 - fl) + fd90 * fl) * (1.0 * (1.0 - fv) + fd90 * fv);

                let value = M_1_PI_F * nodtl * fd;

                eval = Vec3::new(value, value, value);
            }
        }
        else {
            eval = Vec3::new(0.0, 0.0, 0.0);
        }
    }

    /// Returns the ray
    /// Function will also call the eval function and evaluate the throughput
    pub fn scatter_ray(&mut self, inward_ray : &Ray, outward_ray : &Ray, throughput : &Vec3, backfacing : bool) -> (Ray,Vec3) {
        /// Call the eval function
        let mut diffuse = eval(backfacing);
        let mut pdf = 0.0_f64;
        let mut eval = Vec3::new(0.0_f64, 0.0_f64, 0.0_f64);

        /// Samples the bsdf
        self.eval_sample(diffuse, &mut pdf, &mut eval, &mut inward_ray);

        if (pdf != glm::vec3(0.0_f64, 0.0_f64, 0.0_f64)) {
            /// Evaluating diffuse weight multiplied by the eval from above function
            eval = eval * diffuse;
        }

        /// Modify Throughput
        /// bsdf_bounce()

        return (outward_ray, throughput);
    }
}

/// TBD : FINISH THE FOLLOWING TRAITS
/// MINOR CHANGES REQUIRED FROM THE ABOVE
/// TEST DIFFUSE SHADER FOR ERRORS (WILL BE PRESENT)

impl BSDFData for Reflection {
    pub fn new(material : &Material, data : &GeomData, alpha : f64, ref_index : f64) -> Self {
        return Self {
            alpha,
            material,
            data,
            ref_index
        }
    }

    fn eval(&mut self, backfacing : bool) -> Vec3 {

    }

    fn eval_sample_reflect(reflect : &Vec3, pdf : &f64, eval : &Vec3, outward : &Ray) {
        let cosNO = self.N.dot(self.L);

        if (cosNO > 0) {
            eval = (2 * cosNO) * self.N - self.L;
            if (self.outward.dot(eval) > 0) {
                /// Perform RAY DIFFERENTIALS
                /// let devaldx = ...
            }
        }
        else {
            pdf = 1e+6_f64;
            eval = Vec3::new(pdf, pdf, pdf);
        }
    }

    pub fn scatter_ray(&mut self, inward_ray : &Vec3, outward_ray : &Vec3, throughput : &Vec3, material : &Material, backfacing : bool) -> Vec3 {
        let mut reflect = eval(backfacing);
        /// let mut pdf = Vec3::new(0.0, 0.0, 0.0);
        let mut pdf = 0.0_f64;
        let mut eval = Vec3::new(0.0, 0.0, 0.0);

        /// TODO COMPLETE THIS FUNCTION
        self.eval_sample_reflect(reflect, pdf, eval, outward_ray);

        if (pdf != glm::vec3(0.0, 0.0, 0.0)) {
            /// Evaluating diffuse weight multiplied by the eval from above function
            eval = eval * diffuse;
        }

        /// Modify Throughput
        /// bsdf_bounce()

        return (outward_ray, throughput);
    }

    pub fn eval(&mut self, backfacing : bool) -> Vec3 {

    }
}

impl BSDFData for Translucent {

}

impl BSDFData for Transparent {

}

impl BSDFData for Refraction {

}<|MERGE_RESOLUTION|>--- conflicted
+++ resolved
@@ -19,11 +19,9 @@
     return 1.0;
 }
 
-<<<<<<< HEAD
 // Structure for storing return variables
 pub struct ReturnShadersData {
 
-=======
 pub fn fresnel_calc(v : f64) {
     let u = 1.0 - v;
     let m = u.clamp(0.0, 1.0);
@@ -31,7 +29,6 @@
     let mut f = m2 * m2 * m;
 
     return f;
->>>>>>> 880afafb
 }
 
 
@@ -49,13 +46,10 @@
     data : &GeomData,
     refindex : f64
 }
-<<<<<<< HEAD
 /*
 pub struct Glossy {
-=======
 
 pub struct Translucent {
->>>>>>> 880afafb
     alpha : f64,
     alpha_squared : f64,
     material : Material,
@@ -88,12 +82,9 @@
         } 
     }
 
-<<<<<<< HEAD
 
     /// Function that evaluates the weight for said shader
-=======
     /// Function that evaluates the throughput for said shader
->>>>>>> 880afafb
     fn eval(&mut self, backfacing : bool) -> Vec3 {
         let eta = 1e-5_f64;
         let weight = Vec3::new(1.0_f64, 1.0_f64, 1.0_f64);
