use super::{
    bsdfs::{utils::ColorPicker, BSDFUiData},
    intersectable::IntersectInfo,
    medium::Mediums,
    spectrum::{DSpectrum, Wavelengths},
    texture_list::TextureList,
};
use crate::{glm, ui::DrawUI};

use enumflags2::{bitflags, BitFlags};

#[bitflags]
#[repr(u8)]
#[derive(Debug, Clone, Copy, PartialEq)]
pub enum SamplingTypes {
    Diffuse,
    Glossy,
    Reflection,
}

/// Stores information about the incoming ray direction (`wi`) and the
/// type of sampling used to get `wi`.
#[derive(Debug, Clone, Copy, PartialEq)]
pub struct SampleData {
    wi: glm::DVec3,
    sampling_type: SamplingTypes,
}

impl SampleData {
    pub fn new(wi: glm::DVec3, sampling_type: SamplingTypes) -> Self {
        Self { wi, sampling_type }
    }

    pub fn get_wi(&self) -> &glm::DVec3 {
        &self.wi
    }

    pub fn get_sampling_type(&self) -> SamplingTypes {
        self.sampling_type
    }
}

#[typetag::serde(tag = "type")]
pub trait BSDF: DrawUI<ExtraData = BSDFUiData> {
    /// Calculates `wi` given `wo` and specifies the type of sampling
    /// used.
    ///
    /// `wo`: outgoing ray direction
    ///
    /// `wi`: incoming ray direction
    ///
    /// `wavelengths`: wavelengths for which the BSDF should be
    /// sampled.
    ///
    /// `mediums`: mediums that the ray is currently in. Usually the
    /// latest medium is most useful. Depending on the material,
    /// `mediums` might be changed, add a medium or remove a
    /// medium. Take a look at [`super::bsdfs::refraction::Refraction`] for
    /// better insight.
    ///
    /// `intersect_info`: information at the point of intersection
    ///
    /// `sampling_types`: the current sampling types that are possible
    ///
    /// Need to calculate the incoming ray direction since in ray
    /// tracing, we are moving from the camera into the scene, not
    /// from the light sources towards the camera. So it is reversed,
    /// we have the outgoing ray but don't have the incoming ray.
    ///
    /// If the shader is going to sample a diffuse type of sample,
    /// `sample()` should return `SampleData` only if
    /// SamplingTypes::Diffuse is contained in `sampling_types`.
    ///
    /// TODO(ish): it might make sense to pass only one wavelength to
    /// sample() instead of all the wavelengths and have sample()
    /// decide which wavelength to use for the actual sampling, making
    /// it random may lead to very slow convergence.
    fn sample(
        &self,
        wo: &glm::DVec3,
        wavelengths: &Wavelengths,
        mediums: &mut Mediums,
        intersect_info: &IntersectInfo,
        sampling_types: BitFlags<SamplingTypes>,
    ) -> Option<SampleData>;

    /// Calculates the colour/intensity of light that moves from `wi` towards `wo`.
    ///
    /// `wo`: outgoing ray direction
    ///
    /// `wi`: incoming ray direction
    ///
    /// `wavelengths`: wavelengths for which the BSDF should be
    /// evalulated. The spectrum generated should contain only the
    /// wavelengths provided. The most common way to do this is to use
    /// [`super::spectrum::TSpectrum::from_srgb_for_wavelengths()`].
    ///
    /// `intersect_info`: information at the point of intersection
    ///
    /// `texture_list`: texture list
    ///
    /// TODO: when different sampling type(s) are used, instead of
    /// just returning the colour/intensity of light, it will need to
    /// evaluate and update the value for each pass (diffuse, glossy,
    /// reflection).
    fn eval(
        &self,
        wi: &glm::DVec3,
        wo: &glm::DVec3,
        wavelengths: &Wavelengths,
        intersect_info: &IntersectInfo,
        texture_list: &TextureList,
    ) -> DSpectrum;

    /// Calculates the colour/intensity of light produced by the object the point of intersection
    fn emission(
        &self,
<<<<<<< HEAD
        _wavelengths: &Wavelengths,
=======
        _wo: &glm::DVec3,
        _mediums: &Mediums,
>>>>>>> 15af7e6b
        _intersect_info: &IntersectInfo,
        _texture_list: &TextureList,
    ) -> Option<DSpectrum> {
        None
    }

    fn get_bsdf_name(&self) -> &str;

    fn get_base_color(&self, texture_list: &TextureList) -> Option<glm::DVec3>;

    fn set_base_color(&mut self, color: ColorPicker);

    fn get_ior(&self) -> f64 {
        1.0
    }
}<|MERGE_RESOLUTION|>--- conflicted
+++ resolved
@@ -115,12 +115,9 @@
     /// Calculates the colour/intensity of light produced by the object the point of intersection
     fn emission(
         &self,
-<<<<<<< HEAD
-        _wavelengths: &Wavelengths,
-=======
         _wo: &glm::DVec3,
         _mediums: &Mediums,
->>>>>>> 15af7e6b
+        _wavelengths: &Wavelengths,
         _intersect_info: &IntersectInfo,
         _texture_list: &TextureList,
     ) -> Option<DSpectrum> {
