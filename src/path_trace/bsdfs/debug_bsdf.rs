--- conflicted
+++ resolved
@@ -172,23 +172,16 @@
 
     fn emission(
         &self,
-<<<<<<< HEAD
+        wo: &glm::DVec3,
+        mediums: &Mediums,
         wavelengths: &Wavelengths,
         intersect_info: &IntersectInfo,
         _texture_list: &TextureList,
     ) -> Option<DSpectrum> {
         Some(TSpectrum::from_srgb_for_wavelengths(
-            &self.get_color(intersect_info),
+            &self.get_color(wo, mediums, intersect_info),
             wavelengths,
         ))
-=======
-        wo: &glm::DVec3,
-        mediums: &Mediums,
-        intersect_info: &IntersectInfo,
-        _texture_list: &TextureList,
-    ) -> Option<glm::DVec3> {
-        Some(self.get_color(wo, mediums, intersect_info))
->>>>>>> 15af7e6b
     }
 
     fn get_bsdf_name(&self) -> &str {
