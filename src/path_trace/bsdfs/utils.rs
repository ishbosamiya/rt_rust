use std::fmt::Display;
use std::sync::{Arc, RwLock};

use serde::{Deserialize, Serialize};

use crate::path_trace::texture_list::{TextureID, TextureList};
use crate::ui::DrawUI;
use crate::{egui, glm, math, ui};

use super::BSDFUiData;

#[derive(Debug, Clone, PartialEq, Serialize, Deserialize)]
pub enum ColorPicker {
    Color(glm::DVec3),
    Texture(Option<TextureID>),
}

impl Default for ColorPicker {
    fn default() -> Self {
        Self::Color(glm::vec3(1.0, 1.0, 1.0))
    }
}

impl Display for ColorPicker {
    fn fmt(&self, f: &mut std::fmt::Formatter<'_>) -> std::fmt::Result {
        match self {
            ColorPicker::Color(_) => write!(f, "Color"),
            ColorPicker::Texture(_) => write!(f, "Texture"),
        }
    }
}

impl ColorPicker {
    /// Get color value from [`ColorPicker`], returns `None` if
    /// texture id is None or texture is not available in the texture
    /// list.
    pub fn get_color_checked(
        &self,
        uv: &glm::DVec2,
        texture_list: &TextureList,
    ) -> Option<glm::DVec3> {
        match self {
            ColorPicker::Color(color) => Some(*color),
            ColorPicker::Texture(texture_id) => {
                if let Some(texture_id) = texture_id {
                    let pixel = texture_list.get_texture(*texture_id)?.get_pixel_uv(uv);
                    Some(glm::vec3(pixel[0].into(), pixel[1].into(), pixel[2].into()))
                } else {
                    None
                }
            }
        }
    }

    /// Get color value from [`ColorPicker`]. Return (1.0, 0.0, 1.0)
    /// if unable to fetch the color.
    ///
    /// Ideally, using [`ColorPicker::get_color_checked()`] is the way
    /// to go but in most instances the error is not propagated
    /// forward, so the same `self.get_color_checked(uv,
    /// texture_list).unwrap_or_else(|| glm::vec3(1.0, 0.0, 1.0))` is
    /// done each time. This makes that a lot more convinent.
    pub fn get_color(&self, uv: &glm::DVec2, texture_list: &TextureList) -> glm::DVec3 {
        self.get_color_checked(uv, texture_list)
            .unwrap_or_else(|| glm::vec3(1.0, 0.0, 1.0))
    }
}

pub struct ColorPickerUiData {
    texture_list: Arc<RwLock<TextureList>>,
    color_picker_id: egui::Id,
}

impl ColorPickerUiData {
    pub fn new(texture_list: Arc<RwLock<TextureList>>, color_picker_id: egui::Id) -> Self {
        Self {
            texture_list,
            color_picker_id,
        }
    }
}

impl DrawUI for ColorPicker {
    type ExtraData = ColorPickerUiData;

    fn draw_ui(&self, _ui: &mut egui::Ui, _extra_data: &Self::ExtraData) {}

    fn draw_ui_mut(&mut self, ui: &mut egui::Ui, extra_data: &Self::ExtraData) {
        egui::ComboBox::from_id_source(extra_data.color_picker_id)
            .selected_text(format!("{}", self))
            .show_ui(ui, |ui| {
                ui.selectable_value(self, ColorPicker::Color(glm::vec3(1.0, 1.0, 1.0)), "Color");
                ui.selectable_value(self, ColorPicker::Texture(None), "Texture");
            });

        match self {
            ColorPicker::Color(color) => ui::color_edit_button_dvec3(ui, "", color),
            ColorPicker::Texture(selected_texture_id) => {
                ui.vertical(|ui| {
                    if let Ok(mut texture_list) = extra_data.texture_list.try_write() {
                        if let Some(texture) = selected_texture_id
                            .and_then(|texture_id| texture_list.get_texture_mut(texture_id))
                        {
                            ui.label("Selected Texture:");
                            ui.image(
                                egui::TextureId::User(texture.get_gl_tex().into()),
                                &[
                                    150.0,
                                    150.0 * texture.get_height() as f32
                                        / texture.get_width() as f32,
                                ],
                            );
                        } else {
                            ui.label("No Texture Selected");
                        }
                        egui::CollapsingHeader::new("Select Texture")
                            .id_source(extra_data.color_picker_id.with("Select Texture"))
                            .show(ui, |ui| {
                                texture_list.get_textures_mut().for_each(
                                    |(texture_id, texture)| {
                                        ui.horizontal(|ui| {
                                            if ui.button(".").clicked() {
                                                *selected_texture_id = Some(*texture_id);
                                            }
                                            ui.image(
                                                egui::TextureId::User(texture.get_gl_tex().into()),
                                                &[
                                                    100.0,
                                                    100.0 * texture.get_height() as f32
                                                        / texture.get_width() as f32,
                                                ],
                                            );
                                        });
                                    },
                                );
                            });
                    } else {
                        ui.label(
                            "Textures not available right now, currently accessed by something",
                        );
                    }
                });
            }
        }
    }
}

/// Get `wi` when sampling pure diffuse
pub fn wi_diffuse(normal: &glm::DVec3) -> glm::DVec3 {
    // TODO: make this random in hemisphere instead of using a
    // sphere for better performance

    //need to return `wi` which should point towards the hitpoint
    -(normal + math::random_in_unit_sphere())
}

<<<<<<< HEAD
#[derive(Debug, Clone, Copy, PartialEq, Eq, Serialize, Deserialize)]
pub enum DispersiveMaterial {
    Diamond,
}

impl Display for DispersiveMaterial {
    fn fmt(&self, f: &mut std::fmt::Formatter<'_>) -> std::fmt::Result {
        match self {
            DispersiveMaterial::Diamond => write!(f, "Diamond"),
        }
    }
}

impl DispersiveMaterial {
    pub fn all() -> impl Iterator<Item = Self> {
        use DispersiveMaterial::*;
        [Diamond].iter().copied()
    }

    /// Calculate ior of the material at the given wavelength
    pub fn calculate_ior(&self, wavelength: usize) -> f64 {
        match self {
            DispersiveMaterial::Diamond => {
                // reference:
                // https://refractiveindex.info/?shelf=3d&book=crystals&page=diamond
                let iors = vec![
                    (365, 2.473323675),
                    (387, 2.464986815),
                    (413, 2.455051934),
                    (443, 2.441251728),
                    (477, 2.431478974),
                    (517, 2.427076431),
                    (564, 2.420857286),
                    (620, 2.411429037),
                    (689, 2.406543164),
                    (775, 2.406202402),
                    (886, 2.400035416),
                ];

                let mut ior = 0.0;
                for (i, (known_wavelength, known_ior)) in iors.iter().enumerate() {
                    match wavelength.cmp(known_wavelength) {
                        std::cmp::Ordering::Less => {}
                        std::cmp::Ordering::Equal => {
                            ior = *known_ior;
                            break;
                        }
                        std::cmp::Ordering::Greater => {
                            let (higher_wavelength, higher_refractive_index) = iors[i + 1];
                            let (lower_wavelength, lower_refractive_index): (usize, f64) =
                                (*known_wavelength, *known_ior);

                            ior = glm::lerp_scalar(
                                lower_refractive_index,
                                higher_refractive_index,
                                (wavelength - lower_wavelength) as f64
                                    / (higher_wavelength - lower_wavelength) as f64,
                            );
                            break;
                        }
                    }
                }
                assert!(ior != 0.0);
                ior
            }
        }
    }
}

impl DrawUI for DispersiveMaterial {
    type ExtraData = BSDFUiData;

    fn draw_ui(&self, _ui: &mut egui::Ui, _extra_data: &Self::ExtraData) {
        unreachable!("no non mut draw ui for IntersectInfoType")
    }

    fn draw_ui_mut(&mut self, ui: &mut egui::Ui, extra_data: &Self::ExtraData) {
        egui::ComboBox::from_id_source(extra_data.get_shader_egui_id().with("DispersiveMaterial"))
            .selected_text(format!("{}", self))
            .show_ui(ui, |ui| {
                Self::all().for_each(|info| {
                    ui.selectable_value(self, info, format!("{}", info));
                });
            });
    }
=======
/// TODO: documentation
pub fn fresnel(normal: &glm::DVec3, view: &glm::DVec3, n1: f64, n2: f64) -> f64 {
    // Schlick's approximation
    debug_assert!((normal.norm_squared() - 1.0).abs() < 0.001);
    debug_assert!((view.norm_squared() - 1.0).abs() < 0.001);
    let cos_theta = normal.dot(view);

    let r0 = ((n1 - n2) / (n1 + n2)).powi(2);

    r0 + (1.0 - r0) * (1.0 - cos_theta).powi(5)
>>>>>>> 15af7e6b
}<|MERGE_RESOLUTION|>--- conflicted
+++ resolved
@@ -154,7 +154,6 @@
     -(normal + math::random_in_unit_sphere())
 }
 
-<<<<<<< HEAD
 #[derive(Debug, Clone, Copy, PartialEq, Eq, Serialize, Deserialize)]
 pub enum DispersiveMaterial {
     Diamond,
@@ -240,7 +239,8 @@
                 });
             });
     }
-=======
+}
+
 /// TODO: documentation
 pub fn fresnel(normal: &glm::DVec3, view: &glm::DVec3, n1: f64, n2: f64) -> f64 {
     // Schlick's approximation
@@ -251,5 +251,4 @@
     let r0 = ((n1 - n2) / (n1 + n2)).powi(2);
 
     r0 + (1.0 - r0) * (1.0 - cos_theta).powi(5)
->>>>>>> 15af7e6b
 }