--- conflicted
+++ resolved
@@ -543,11 +543,7 @@
         });
 
     let emission_data = bsdf
-<<<<<<< HEAD
-        .emission(wavelengths, intersect_info, texture_list)
-=======
-        .emission(&wo, mediums, intersect_info, texture_list)
->>>>>>> 15af7e6b
+        .emission(&wo, mediums, wavelengths, intersect_info, texture_list)
         .map(EmissionHitData::new);
 
     (scattering_data, emission_data)
