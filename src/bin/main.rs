use glm::Scalar;
use rfd::FileDialog;
use rt::image::{Image, PPM};
use rt::object::objects::Mesh as MeshObject;
use rt::object::objects::Sphere as SphereObject;
use rt::object::{Object, ObjectDrawData};
use rt::path_trace::camera::Camera as PathTraceCamera;
use rt::path_trace::camera::CameraDrawData as PathTraceCameraDrawData;
use rt::path_trace::intersectable::Intersectable;
use rt::path_trace::ray::Ray;
use rt::path_trace::shader_list::{ShaderID, ShaderList};
use rt::path_trace::traversal_info::{TraversalInfo, TraversalInfoDrawData};
use rt::path_trace::{self, RayTraceMessage, RayTraceParams};
use rt::progress::Progress;
use rt::rasterize::gpu_utils::draw_plane_with_image;
use rt::rasterize::texture::TextureRGBAFloat;
use rt::scene::Scene;
use rt::sphere::Sphere;
use rt::ui::DrawUI;
use rt::viewport::Viewport;
use rt::{glm, ui};

extern crate gtk;
extern crate lazy_static;
extern crate rfd;

use gtk::{FileChooserAction, FileChooserDialog, FileFilter};
use std::cell::RefCell;
use std::convert::TryInto;
use std::path::PathBuf;
use std::rc::Rc;
use std::sync::{mpsc, Arc, RwLock};
use std::thread;

use egui::{FontDefinitions, FontFamily, TextStyle};
use egui_glfw::EguiBackend;
use glfw::{Action, Context, Key};
use serde::{Deserialize, Serialize};

use rt::fps::FPS;
use rt::mesh;
use rt::mesh::MeshUseShader;
use rt::rasterize::camera::Camera as RasterizeCamera;
use rt::rasterize::drawable::Drawable;
use rt::rasterize::gpu_immediate::GPUImmediate;
use rt::rasterize::infinite_grid::{InfiniteGrid, InfiniteGridDrawData};
use rt::rasterize::shader;

#[derive(Debug, Serialize, Deserialize)]
struct File {
    scene: Arc<RwLock<Scene>>,
    shader_list: Arc<RwLock<ShaderList>>,
    path_trace_camera: Arc<RwLock<PathTraceCamera>>,
}

impl File {
    fn new(
        scene: Arc<RwLock<Scene>>,
        shader_list: Arc<RwLock<ShaderList>>,
        path_trace_camera: Arc<RwLock<PathTraceCamera>>,
    ) -> Self {
        Self {
            scene,
            shader_list,
            path_trace_camera,
        }
    }
}

fn main() {
    let mut glfw = glfw::init(glfw::FAIL_ON_ERRORS).unwrap();

    glfw.window_hint(glfw::WindowHint::ContextVersion(3, 3));
    glfw.window_hint(glfw::WindowHint::OpenGlProfile(
        glfw::OpenGlProfileHint::Core,
    ));

    // creating window
    let (mut window, events) = glfw
        .create_window(1280, 720, "RT Rust", glfw::WindowMode::Windowed)
        .expect("ERROR: glfw window creation failed");

    // setup bunch of polling data
    window.set_key_polling(true);
    window.set_cursor_pos_polling(true);
    window.set_mouse_button_polling(true);
    window.set_framebuffer_size_polling(true);
    window.set_scroll_polling(true);
    window.set_char_polling(true);
    window.make_current();

    gl::load_with(|symbol| window.get_proc_address(symbol));

    unsafe {
        gl::Disable(gl::CULL_FACE);
        gl::Enable(gl::DEPTH_TEST);
        gl::Enable(gl::MULTISAMPLE);
    }

    // setup the egui backend
    let mut egui = EguiBackend::new(&mut window, &mut glfw);

    let mut fonts = FontDefinitions::default();
    // larger text
    fonts
        .family_and_size
        .insert(TextStyle::Button, (FontFamily::Proportional, 18.0));
    fonts
        .family_and_size
        .insert(TextStyle::Body, (FontFamily::Proportional, 18.0));
    fonts
        .family_and_size
        .insert(TextStyle::Small, (FontFamily::Proportional, 15.0));
    egui.get_egui_ctx().set_fonts(fonts);

    let mesh = mesh::builtins::get_monkey_subd_00_triangulated();

    let mut camera = RasterizeCamera::new(
        glm::vec3(0.0, 0.0, 3.0),
        glm::vec3(0.0, 1.0, 0.0),
        -90.0,
        0.0,
        45.0,
    );

    let imm = Rc::new(RefCell::new(GPUImmediate::new()));

    shader::builtins::display_uniform_and_attribute_info();

    let mut window_last_cursor = window.get_cursor_pos();

    let mut fps = FPS::default();

    let mut use_top_panel = false;
    let mut use_bottom_panel = false;
    let mut use_left_panel = true;
    let mut use_right_panel = true;

    let mut open_rendered_image_window = false;
    let mut background_color = glm::vec4(0.051, 0.051, 0.051, 1.0);
    let mut should_cast_scene_ray = false;
    let mut image_width = 200;
    let mut image_height = 200;
    let mut trace_max_depth = 5;
    let mut samples_per_pixel = 5;
    let mut save_image_location = "test.ppm".to_string();
    let mut ray_traversal_info: Vec<TraversalInfo> = Vec::new();
    let mut ray_to_shoot = (3, 3);
    let mut ray_pixel_start = (
        image_width / ray_to_shoot.0 / 2,
        image_height / ray_to_shoot.1 / 2,
    );
    let mut show_ray_traversal_info = true;
    let mut draw_normal_at_hit_points = true;
    let mut normals_size = 0.4;
    let mut normals_color = glm::vec4(1.0, 1.0, 1.0, 1.0);
    let mut camera_image_alpha_value = 0.0;
    let mut camera_use_depth_for_image = true;
    let mut selected_shader: Option<ShaderID> = None;
    let mut end_ray_depth: usize = trace_max_depth;
    let mut start_ray_depth: usize = 1;

    let path_trace_camera = {
        let camera_focal_length = 12.0;
        let camera_sensor_width = 2.0;
        let camera_position = glm::vec3(0.0, 0.0, 10.0);
        let aspect_ratio = image_width as f64 / image_height as f64;
        let camera_sensor_height = camera_sensor_width / aspect_ratio;
        PathTraceCamera::new(
            camera_sensor_height,
            aspect_ratio,
            camera_focal_length,
            camera_position,
        )
    };

    let path_trace_progress = Arc::new(RwLock::new(Progress::new()));

    let (shader_list, shader_ids) = {
        let mut shader_list = ShaderList::new();
        let mut shader_ids = Vec::new();

        let id = shader_list.add_shader(Box::new(path_trace::shaders::Lambert::new(
            path_trace::bsdfs::lambert::Lambert::new(glm::vec4(1.0, 1.0, 1.0, 1.0)),
        )));
        shader_ids.push(id);
        let id = shader_list.add_shader(Box::new(path_trace::shaders::Lambert::new(
            path_trace::bsdfs::lambert::Lambert::new(glm::vec4(1.0, 0.0, 0.0, 1.0)),
        )));
        shader_ids.push(id);
        let id = shader_list.add_shader(Box::new(path_trace::shaders::Glossy::new(
            path_trace::bsdfs::glossy::Glossy::new(glm::vec4(1.0, 1.0, 1.0, 1.0)),
        )));
        shader_ids.push(id);
        let id = shader_list.add_shader(Box::new(path_trace::shaders::Emissive::new(
            path_trace::bsdfs::emissive::Emissive::new(glm::vec4(1.0, 0.4, 1.0, 1.0), 5.0),
        )));
        shader_ids.push(id);

        (shader_list, shader_ids)
    };

    let mut scene = Scene::new();
    scene.add_object({
        let mut object = Box::new(SphereObject::new(
            Sphere::new(glm::vec3(0.0, 2.0, -2.0), 0.9),
            glm::vec4(0.0, 0.0, 1.0, 1.0),
            glm::vec4(1.0, 0.0, 0.0, 1.0),
        ));
        object.set_path_trace_shader_id(shader_ids[0]);
        object
    });
    scene.add_object({
        let mut object = Box::new(SphereObject::new(
            Sphere::new(glm::vec3(0.0, -2.0, -2.0), 0.9),
            glm::vec4(0.0, 0.0, 1.0, 1.0),
            glm::vec4(1.0, 0.0, 0.0, 1.0),
        ));
        object.set_path_trace_shader_id(shader_ids[0]);
        object
    });
    scene.add_object({
        let mut object = Box::new(SphereObject::new(
            Sphere::new(glm::vec3(2.0, 0.0, -2.0), 0.9),
            glm::vec4(0.0, 0.0, 1.0, 1.0),
            glm::vec4(1.0, 0.0, 0.0, 1.0),
        ));
        object.set_path_trace_shader_id(shader_ids[0]);
        object
    });
    scene.add_object({
        let mut object = Box::new(SphereObject::new(
            Sphere::new(glm::vec3(-2.0, 0.0, -2.0), 0.9),
            glm::vec4(0.0, 0.0, 1.0, 1.0),
            glm::vec4(1.0, 0.0, 0.0, 1.0),
        ));
        object.set_path_trace_shader_id(shader_ids[0]);
        object
    });
    scene.add_object({
        let mut object = Box::new(MeshObject::new(
            mesh.clone(),
            MeshUseShader::DirectionalLight {
                color: glm::vec3(0.3, 0.2, 0.7),
            },
            None,
        ));
        object.set_path_trace_shader_id(shader_ids[1]);
        object
    });
    // scene.add_object({
    //     let mut object = Box::new(SphereObject::new(
    //         Sphere::new(glm::vec3(0.0, 0.0, -2.0), 0.9),
    //         glm::vec4(0.0, 0.0, 1.0, 1.0),
    //         glm::vec4(1.0, 0.0, 0.0, 1.0),
    //     ));
    //     object.set_path_trace_shader_id(shader_ids[3]);
    //     object
    // });
    // scene.add_object({
    //     let mut object = Box::new(MeshObject::new(
    //         mesh::builtins::get_plane_subd_00().clone(),
    //         MeshUseShader::DirectionalLight,
    //         None,
    //     ));
    //     object.set_path_trace_shader_id(shader_ids[2]);
    //     object.set_model_matrix(glm::rotate_x(
    //         &glm::scale(
    //             &glm::translate(&glm::identity(), &glm::vec3(0.0, 0.0, 5.0)),
    //             &glm::vec3(5.0, 5.0, 5.0),
    //         ),
    //         glm::radians(&glm::vec1(90.0))[0],
    //     ));
    //     object
    // });

    scene.get_objects_mut().iter_mut().for_each(|object| {
        if object.get_model_matrix().is_none() {
            object.set_model_matrix(glm::translate(&glm::identity(), &glm::vec3(0.0, 0.0, -2.0)));
        }
    });

    // build bvh
    {
        scene.apply_model_matrices();

        scene.build_bvh(0.01);

        scene.unapply_model_matrices();
    }

    let scene = Arc::new(RwLock::new(scene));
    let shader_list = Arc::new(RwLock::new(shader_list));
    let path_trace_camera = Arc::new(RwLock::new(path_trace_camera));

    let infinite_grid = InfiniteGrid::default();

    let rendered_image = Arc::new(RwLock::new(Image::new(100, 100)));
    let rendered_texture = Rc::new(RefCell::new(TextureRGBAFloat::from_image(
        &rendered_image.read().unwrap(),
    )));

    // Spawn the main ray tracing thread
    let (ray_trace_thread_sender, ray_trace_thread_receiver) = mpsc::channel();
    let ray_trace_main_thread_handle = {
        let scene = scene.clone();
        let shader_list = shader_list.clone();
        let camera = path_trace_camera.clone();
        let rendered_image = rendered_image.clone();
        let path_trace_progress = path_trace_progress.clone();
        thread::spawn(move || {
            path_trace::ray_trace_main(
                scene,
                shader_list,
                camera,
                rendered_image,
                path_trace_progress,
                ray_trace_thread_receiver,
            );
        })
    };

    while !window.should_close() {
        glfw.poll_events();

        glfw::flush_messages(&events).for_each(|(_, event)| {
            egui.handle_event(&event, &window);

            handle_window_event(
                &event,
                &mut window,
                &mut camera,
                &path_trace_camera.read().unwrap(),
                &mut should_cast_scene_ray,
                &mut use_top_panel,
                &mut use_bottom_panel,
                &mut use_left_panel,
                &mut use_right_panel,
                &mut window_last_cursor,
            );
        });

        rendered_texture
            .borrow_mut()
            .update_from_image(&rendered_image.read().unwrap());

        unsafe {
            let background_color: glm::Vec4 = glm::convert(background_color);
            gl::ClearColor(
                background_color[0],
                background_color[1],
                background_color[2],
                background_color[3],
            );
            gl::Clear(gl::COLOR_BUFFER_BIT | gl::DEPTH_BUFFER_BIT);
        }

        let window_viewport = {
            let (window_width, window_height) = window.get_size();
            Viewport::new(
                glm::vec2(
                    window_width.try_into().unwrap(),
                    window_height.try_into().unwrap(),
                ),
                glm::zero(),
            )
        };
        let framebuffer_viewport = {
            let (framebuffer_width, framebuffer_height) = window.get_framebuffer_size();
            Viewport::new(
                glm::vec2(
                    framebuffer_width.try_into().unwrap(),
                    framebuffer_height.try_into().unwrap(),
                ),
                glm::zero(),
            )
        };
        let scene_viewport;

        // GUI starts
        {
            egui.begin_frame(&window, &mut glfw);

            // Draw top, right, bottom and left panels, the order
            // matters since it goes from outermost to innermost.

            let top_panel_response = if use_top_panel {
                let response = egui::TopBottomPanel::top("Top Panel")
                    .resizable(true)
                    .show(egui.get_egui_ctx(), |_ui| {})
                    .response;
                Some(response)
            } else {
                None
            };

            let right_panel_response = if use_right_panel {
                let response = egui::SidePanel::right("Right Side Panel")
                    .min_width(0.1 * window_viewport.get_width() as f32)
                    .resizable(true)
                    .show(egui.get_egui_ctx(), |ui| {
                        egui::ScrollArea::auto_sized().show(ui, |ui| {
                            shader_list.read().unwrap().draw_ui(ui);
                            if let Ok(mut shader_list) = shader_list.try_write() {
                                shader_list.draw_ui_mut(ui);
                                selected_shader = *shader_list.get_selected_shader();
                            } else {
                                ui.label("Shaders are currently in use, cannot edit the shaders");
                            }
                        });
                    })
                    .response;
                Some(response)
            } else {
                None
            };

            let bottom_panel_response = if use_bottom_panel {
                let response = egui::TopBottomPanel::bottom("Bottom Panel")
                    .resizable(true)
                    .show(egui.get_egui_ctx(), |_ui| {})
                    .response;
                Some(response)
            } else {
                None
            };

            let left_panel_response = if use_left_panel {
                let response = egui::SidePanel::left("Left Side Panel")
                    .min_width(0.1 * window_viewport.get_width() as f32)
                    .resizable(true)
                    .show(egui.get_egui_ctx(), |ui| {
                        egui::ScrollArea::auto_sized().show(ui, |ui| {
                            ui.label(format!("fps: {:.2}", fps.update_and_get(Some(60.0))));
                            ui.add({
                                let path_trace_progress = &*path_trace_progress.read().unwrap();
                                egui::ProgressBar::new(path_trace_progress.get_progress() as _)
                                    .text(format!(
                                        "Path Trace Progress: {:.2}%",
                                        path_trace_progress.get_progress() * 100.0
                                    ))
                                    .animate(true)
                            });
                            ui.label(format!(
                                "Time Elapsed (in secs) {:.2}",
                                path_trace_progress.read().unwrap().get_elapsed_time()
                            ));
                            ui.label(format!(
                                "Time Left (in secs) {:.2}",
                                path_trace_progress.read().unwrap().get_remaining_time()
                            ));

                            if ui.button("Save File").clicked() {
                                let file = File::new(
                                    scene.clone(),
                                    shader_list.clone(),
                                    path_trace_camera.clone(),
                                );
                                let file_serialized = serde_json::to_string(&file).unwrap();
                                if let Some(path) = FileDialog::new()
                                    .add_filter("RT", &["rt"])
                                    .add_filter("Any", &["*"])
                                    .set_directory(".")
                                    .set_file_name("untitled.rt")
                                    .save_file()
                                {
                                    std::fs::write(path, file_serialized).unwrap();
                                }
                            }
                            if ui.button("Load File").clicked() {
                                if let Some(path) = FileDialog::new()
                                    .add_filter("RT", &["rt"])
                                    .add_filter("Any", &["*"])
                                    .set_directory(".")
                                    .pick_file()
                                {
                                    let json =
                                        String::from_utf8(std::fs::read(path).unwrap()).unwrap();
                                    let file: File = serde_json::from_str(&json).unwrap();
                                    *scene.write().unwrap() =
                                        Arc::try_unwrap(file.scene).unwrap().into_inner().unwrap();
                                    *shader_list.write().unwrap() =
                                        Arc::try_unwrap(file.shader_list)
                                            .unwrap()
                                            .into_inner()
                                            .unwrap();
                                    *path_trace_camera.write().unwrap() =
                                        Arc::try_unwrap(file.path_trace_camera)
                                            .unwrap()
                                            .into_inner()
                                            .unwrap();
                                }
                            }

                            ui::color_edit_button_dvec4(
                                ui,
                                "Background Color",
                                &mut background_color,
                            );

                            ui.separator();

                            ui.checkbox(
                                &mut open_rendered_image_window,
                                "Open Rendered Image Window",
                            );

                            ui.add(
                                egui::Slider::new(&mut camera_image_alpha_value, 0.0..=1.0)
                                    .clamp_to_range(true)
                                    .text("Camera Image Alpha"),
                            );

                            ui.checkbox(&mut camera_use_depth_for_image, "Use Depth for Image");

                            let camera_sensor_width = {
                                let mut camera_sensor_width =
                                    path_trace_camera.read().unwrap().get_sensor_width();
                                ui.add(
                                    egui::Slider::new(&mut camera_sensor_width, 0.0..=36.0)
                                        .text("Camera Sensor Width"),
                                );
                                camera_sensor_width
                            };

                            let camera_focal_length = {
                                let mut camera_focal_length =
                                    path_trace_camera.read().unwrap().get_focal_length();
                                ui.add(
                                    egui::Slider::new(&mut camera_focal_length, 0.0..=15.0)
                                        .text("Camera Focal Length"),
                                );
                                camera_focal_length
                            };

                            let camera_position = {
                                let mut camera_position =
                                    *path_trace_camera.read().unwrap().get_origin();
                                ui.label("Camera Position");
                                ui.add(
                                    egui::Slider::new(&mut camera_position[0], -10.0..=10.0)
                                        .text("x"),
                                );
                                ui.add(
                                    egui::Slider::new(&mut camera_position[1], -10.0..=10.0)
                                        .text("y"),
                                );
                                ui.add(
                                    egui::Slider::new(&mut camera_position[2], -10.0..=10.0)
                                        .text("z"),
                                );
                                camera_position
                            };

                            if let Ok(mut path_trace_camera) = path_trace_camera.try_write() {
                                path_trace_camera.change_sensor_width(camera_sensor_width);
                                path_trace_camera
                                    .change_aspect_ratio(image_width as f64 / image_height as f64);
                                path_trace_camera.change_focal_length(camera_focal_length);
                                path_trace_camera.change_origin(camera_position);
                            }

                            ui.separator();

                            ui.add(
                                egui::Slider::new(&mut image_width, 1..=1000).text("Image Width"),
                            );
                            if image_width == 0 {
                                image_width = 1;
                            }
                            ui.add(
                                egui::Slider::new(&mut image_height, 1..=1000).text("Image Height"),
                            );
                            if image_height == 0 {
                                image_height = 1;
                            }
                            ui.add(
                                egui::Slider::new(&mut trace_max_depth, 1..=10)
                                    .text("Trace Max Depth"),
                            );
                            ui.add(
                                egui::Slider::new(&mut samples_per_pixel, 1..=10)
                                    .text("Samples Per Pixel"),
                            );

                            ui.horizontal(|ui| {
                                if ui.button("Ray Trace Scene").clicked() {
                                    ray_trace_thread_sender
                                        .send(RayTraceMessage::StartRender(RayTraceParams::new(
                                            image_width,
                                            image_height,
                                            trace_max_depth,
                                            samples_per_pixel,
                                        )))
                                        .unwrap();
                                }

                                if ui.button("Stop Render").clicked() {
                                    ray_trace_thread_sender
                                        .send(RayTraceMessage::StopRender)
                                        .unwrap();
                                }
                            });

                            ui.horizontal(|ui| {
                                ui.label("Save Location");
                                ui.text_edit_singleline(&mut save_image_location);
                            });

                            if ui.button("Save Ray Traced Image").clicked() {
                                let image =
                                    Image::from_texture_rgba_float(&rendered_texture.borrow());
                                PPM::new(&image)
                                    .write_to_file(&save_image_location)
                                    .unwrap();
                            }

                            ui.separator();

                            ui.label("Rays to Shoot");
                            ui.add(
                                egui::Slider::new(&mut ray_to_shoot.0, 1..=image_width)
                                    .logarithmic(true)
                                    .clamp_to_range(true)
                                    .text("x"),
                            );
                            ui.add(
                                egui::Slider::new(&mut ray_to_shoot.1, 1..=image_height)
                                    .logarithmic(true)
                                    .clamp_to_range(true)
                                    .text("y"),
                            );
                            ui.label("Ray Pixel Start");
                            ui.add(
                                egui::Slider::new(
                                    &mut ray_pixel_start.0,
                                    0..=(image_width / ray_to_shoot.0) - 1,
                                )
                                .clamp_to_range(true)
                                .text("x"),
                            );
                            ui.add(
                                egui::Slider::new(
                                    &mut ray_pixel_start.1,
                                    0..=(image_height / ray_to_shoot.1) - 1,
                                )
                                .clamp_to_range(true)
                                .text("y"),
                            );
                            ui.checkbox(&mut show_ray_traversal_info, "Show Ray Traversal Info");

                            ui.add(
                                egui::Slider::new(&mut start_ray_depth, 1..=end_ray_depth)
                                    .clamp_to_range(true)
                                    .text("Start Ray Depth"),
                            );

                            ui.add(
                                egui::Slider::new(
                                    &mut end_ray_depth,
                                    start_ray_depth..=trace_max_depth,
                                )
                                .clamp_to_range(true)
                                .text("End Ray Depth"),
                            );

                            ui.checkbox(
                                &mut draw_normal_at_hit_points,
                                "Draw Normal at Hit Points",
                            );
                            ui.add(
                                egui::Slider::new(&mut normals_size, 0.0..=2.0)
                                    .text("Normals Size"),
                            );
                            ui::color_edit_button_dvec4(ui, "Normals Color", &mut normals_color);

                            if ui.button("Trace Rays").clicked() {
                                scene.write().unwrap().apply_model_matrices();

                                let path_trace_camera = path_trace_camera.read().unwrap();

                                ray_traversal_info.clear();

                                for i in 0..ray_to_shoot.0 {
                                    for j in 0..ray_to_shoot.1 {
                                        let i =
                                            i * (image_width / ray_to_shoot.0) + ray_pixel_start.0;
                                        let j =
                                            j * (image_height / ray_to_shoot.1) + ray_pixel_start.1;
                                        // use opengl coords, (0.0, 0.0) is center; (1.0, 1.0) is
                                        // top right; (-1.0, -1.0) is bottom left
                                        let u = (((i as f64 + rand::random::<f64>())
                                            / (image_width - 1) as f64)
                                            - 0.5)
                                            * 2.0;
                                        let v = (((j as f64 + rand::random::<f64>())
                                            / (image_height - 1) as f64)
                                            - 0.5)
                                            * 2.0;

                                        let ray = path_trace_camera.get_ray(u, v);

                                        let (_color, traversal_info) = path_trace::trace_ray(
                                            &ray,
                                            &path_trace_camera,
                                            &scene.read().unwrap(),
                                            trace_max_depth,
                                            &shader_list.read().unwrap(),
                                        );
                                        ray_traversal_info.push(traversal_info);
                                    }
                                }

                                scene.write().unwrap().unapply_model_matrices();
                            }
                        });
                    })
                    .response;
                Some(response)
            } else {
                None
            };

            scene_viewport = {
                let mut viewport_width = framebuffer_viewport.get_width();
                let mut viewport_height = framebuffer_viewport.get_height();

                let viewport_top_left_y = if let Some(top_panel_response) = top_panel_response {
                    viewport_height -= top_panel_response.rect.size().y as isize;
                    top_panel_response.rect.size().y as isize
                } else {
                    0
                };
                if let Some(bottom_panel_response) = bottom_panel_response {
                    viewport_height -= bottom_panel_response.rect.size().y as isize;
                }
                let viewport_top_left_x = if let Some(left_panel_response) = left_panel_response {
                    viewport_width -= left_panel_response.rect.size().x as isize;
                    left_panel_response.rect.size().x as isize
                } else {
                    0
                };
                if let Some(right_panel_response) = right_panel_response {
                    viewport_width -= right_panel_response.rect.size().x as isize;
                }

                Viewport::new(
                    glm::vec2(viewport_width, viewport_height),
                    glm::vec2(viewport_top_left_x, viewport_top_left_y),
                )
            };

            egui::Window::new("Rendered Image Window")
                .open(&mut open_rendered_image_window)
                .collapsible(true)
                .resize(|r| {
                    r.resizable(true).max_size(egui::vec2(
                        scene_viewport.get_width() as f32,
                        scene_viewport.get_height() as f32,
                    ))
                })
                .scroll(true)
                .show(egui.get_egui_ctx(), |ui| {
                    let rendered_texture = rendered_texture.borrow();
                    ui.image(
                        egui::TextureId::User(rendered_texture.get_gl_tex().into()),
                        egui::vec2(
                            rendered_texture.get_width() as f32,
                            rendered_texture.get_height() as f32,
                        ),
                    );
                });

            egui::Window::new("Camera Data")
                .open(&mut false)
                .collapsible(true)
                .show(egui.get_egui_ctx(), |ui| {
                    egui::ScrollArea::auto_sized().show(ui, |ui| {
                        ui.label(format!(
                            "position: {}",
                            vec_to_string(&camera.get_position())
                        ));
                        ui.label(format!("front: {}", vec_to_string(&camera.get_front())));
                        ui.label(format!("up: {}", vec_to_string(&camera.get_up())));
                        ui.label(format!("right: {}", vec_to_string(&camera.get_right())));
                        ui.label(format!(
                            "world_up: {}",
                            vec_to_string(camera.get_world_up())
                        ));
                        ui.label(format!("yaw: {:.2}", camera.get_yaw()));
                        ui.label(format!("pitch: {:.2}", camera.get_pitch()));
                        ui.label(format!("zoom: {:.2}", camera.get_zoom()));
                        ui.label(format!("near_plane: {:.2}", camera.get_near_plane()));
                        ui.label(format!("far_plane: {:.2}", camera.get_far_plane()));

                        ui.separator();

                        ui.label(format!(
                            "position: {}",
                            vec_to_string(&camera.get_position().normalize())
                        ));
                        ui.label(format!(
                            "front: {}",
                            vec_to_string(&camera.get_front().normalize())
                        ));
                    });
                });
        }
        // GUI Ends

        let scene_last_cursor_pos = scene_viewport.calculate_location((
            &glm::vec2(window_last_cursor.0 as _, window_last_cursor.1 as _),
            &window_viewport,
        ));

        // set opengl viewport
        scene_viewport.set_opengl_viewport(&window_viewport);

        // Shader stuff
        shader::builtins::setup_shaders(
            &camera,
            scene_viewport.get_width().try_into().unwrap(),
            scene_viewport.get_height().try_into().unwrap(),
        );

        // Disable blending, render only opaque objects
        unsafe {
            gl::Disable(gl::BLEND);
        }

        // drawing the scene
        scene
            .read()
            .unwrap()
            .draw(&mut ObjectDrawData::new(imm.clone()))
            .unwrap();

        // drawing ray traversal info if needed
        if show_ray_traversal_info {
            ray_traversal_info.iter().for_each(|info| {
                info.draw(&mut TraversalInfoDrawData::new(
                    imm.clone(),
                    draw_normal_at_hit_points,
                    normals_size,
                    normals_color,
                    start_ray_depth,
                    end_ray_depth,
                ))
                .unwrap();
            });
        }

        // drawing the rendered image at some location
        draw_plane_with_image(
            &glm::vec3(2.0, image_height as f64 / 1000.0, 0.0),
            &glm::vec3(image_width as f64 / 500.0, 2.0, image_height as f64 / 500.0),
            &glm::vec3(0.0, 0.0, 1.0),
            &mut rendered_texture.borrow_mut(),
            1.0,
            &mut imm.borrow_mut(),
        );

        // handle casting ray into the scene
        if should_cast_scene_ray {
            let ray_direction = camera.get_raycast_direction(
                scene_last_cursor_pos[0] as f64,
                scene_last_cursor_pos[1] as f64,
                scene_viewport.get_width().try_into().unwrap(),
                scene_viewport.get_height().try_into().unwrap(),
            );

            scene.write().unwrap().apply_model_matrices();

            let path_trace_camera = path_trace_camera.read().unwrap();

            // trace ray into scene from the rasterizer camera
            // position to get the first hitpoint
            let (_color, traversal_info) = path_trace::trace_ray(
                &Ray::new(camera.get_position(), ray_direction),
                &path_trace_camera,
                &scene.read().unwrap(),
                1,
                &shader_list.read().unwrap(),
            );

            // generate the new ray from the path_trace_camera's
            // position towards the first hitpoint
            let ray_direction = if let Some(hit_point) = traversal_info.get_traversal()[0].get_co()
            {
                (hit_point - path_trace_camera.get_origin()).normalize()
            } else {
                (traversal_info.get_traversal()[0].get_ray().at(1000.0)
                    - path_trace_camera.get_origin())
                .normalize()
            };

            let (_color, traversal_info) = path_trace::trace_ray(
                &Ray::new(*path_trace_camera.get_origin(), ray_direction),
                &path_trace_camera,
                &scene.read().unwrap(),
                trace_max_depth,
                &shader_list.read().unwrap(),
            );

            scene.write().unwrap().unapply_model_matrices();

            ray_traversal_info.clear();
            ray_traversal_info.push(traversal_info);

            should_cast_scene_ray = false;
        }

        if window.get_mouse_button(glfw::MouseButtonLeft) == glfw::Action::Press {
            if let Some(shader_id) = selected_shader {
                let ray_direction = camera.get_raycast_direction(
                    scene_last_cursor_pos[0] as f64,
                    scene_last_cursor_pos[1] as f64,
                    scene_viewport.get_width().try_into().unwrap(),
                    scene_viewport.get_height().try_into().unwrap(),
                );

                let mut scene = scene.write().unwrap();
                scene.apply_model_matrices();
                if let Some(hit_info) = scene.hit(
                    &Ray::new(camera.get_position(), ray_direction),
                    0.01,
                    1000.0,
                ) {
                    let object_id = hit_info.get_object_id().unwrap();
                    scene.get_objects_mut().iter_mut().for_each(|object| {
                        if object_id == object.get_object_id() {
                            object.set_path_trace_shader_id(shader_id);
                            selected_shader = None;
                        }
                    });
                }
                scene.unapply_model_matrices();
            }
        }

        // Keep meshes that have shaders that need alpha channel
        // (blending) below this and handle it properly
        {
            unsafe {
                gl::Enable(gl::BLEND);
                gl::BlendFunc(gl::SRC_ALPHA, gl::ONE_MINUS_SRC_ALPHA);
            }

            // drawing the camera
            path_trace_camera
                .read()
                .unwrap()
                .draw(&mut PathTraceCameraDrawData::new(
                    imm.clone(),
                    Some(rendered_texture.clone()),
                    camera_image_alpha_value,
                    camera_use_depth_for_image,
                ))
                .unwrap();

            // drawing the infinite grid
            infinite_grid
                .draw(&mut InfiniteGridDrawData::new(imm.clone()))
                .unwrap();

            // Draw GUI
            {
<<<<<<< HEAD
                egui.begin_frame(&window, &mut glfw);
                egui::Window::new("Hello world!").show(egui.get_egui_ctx(), |ui| {
                    egui::ScrollArea::auto_sized().show(ui, |ui| {
                        ui.label(format!("fps: {:.2}", fps.update_and_get(Some(60.0))));
                        ui.add({
                            let path_trace_progress = &*path_trace_progress.read().unwrap();
                            egui::ProgressBar::new(path_trace_progress.get_progress() as _)
                                .text(format!(
                                    "Path Trace Progress: {:.2}%",
                                    path_trace_progress.get_progress() * 100.0
                                ))
                                .animate(true)
                        });
                        ui.label(format!(
                            "Time Elapsed (in secs) {:.2}",
                            path_trace_progress.read().unwrap().get_elapsed_time()
                        ));
                        ui.label(format!(
                            "Time Left (in secs) {:.2}",
                            path_trace_progress.read().unwrap().get_remaining_time()
                        ));

                        if ui.button("Save File").clicked() {
                            let file = File::new(
                                scene.clone(),
                                shader_list.clone(),
                                path_trace_camera.clone(),
                            );
                            let file_serialized = serde_json::to_string(&file).unwrap();
                            std::fs::write("temp.rt", file_serialized).unwrap();
                        }
                        if ui.button("Load File").clicked() {
                            let json =
                                String::from_utf8(std::fs::read("temp.rt").unwrap()).unwrap();
                            let file: File = serde_json::from_str(&json).unwrap();
                            *scene.write().unwrap() =
                                Arc::try_unwrap(file.scene).unwrap().into_inner().unwrap();
                            *shader_list.write().unwrap() = Arc::try_unwrap(file.shader_list)
                                .unwrap()
                                .into_inner()
                                .unwrap();
                            *path_trace_camera.write().unwrap() =
                                Arc::try_unwrap(file.path_trace_camera)
                                    .unwrap()
                                    .into_inner()
                                    .unwrap();
                        }

                        if ui.button("Open..").clicked() {
                            let task = rfd::FileDialog::new()
                                .add_filter("Obj Files", &["obj"])
                                .set_directory("/")
                                .pick_file();
                            if let Some(task) = task {
                                let file_path = std::path::PathBuf::from(task.path);
                                // TODO: Call read obj from here
                            }
                        }

                        ui::color_edit_button_dvec4(ui, "Background Color", &mut background_color);

                        ui.separator();

                        ui.add(
                            egui::Slider::new(&mut camera_image_alpha_value, 0.0..=1.0)
                                .clamp_to_range(true)
                                .text("Camera Image Alpha"),
                        );

                        ui.checkbox(&mut camera_use_depth_for_image, "Use Depth for Image");

                        let camera_sensor_width = {
                            let mut camera_sensor_width =
                                path_trace_camera.read().unwrap().get_sensor_width();
                            ui.add(
                                egui::Slider::new(&mut camera_sensor_width, 0.0..=36.0)
                                    .text("Camera Sensor Width"),
                            );
                            camera_sensor_width
                        };

                        let camera_focal_length = {
                            let mut camera_focal_length =
                                path_trace_camera.read().unwrap().get_focal_length();
                            ui.add(
                                egui::Slider::new(&mut camera_focal_length, 0.0..=15.0)
                                    .text("Camera Focal Length"),
                            );
                            camera_focal_length
                        };

                        let camera_position = {
                            let mut camera_position =
                                *path_trace_camera.read().unwrap().get_origin();
                            ui.label("Camera Position");
                            ui.add(
                                egui::Slider::new(&mut camera_position[0], -10.0..=10.0).text("x"),
                            );
                            ui.add(
                                egui::Slider::new(&mut camera_position[1], -10.0..=10.0).text("y"),
                            );
                            ui.add(
                                egui::Slider::new(&mut camera_position[2], -10.0..=10.0).text("z"),
                            );
                            camera_position
                        };

                        if let Ok(mut path_trace_camera) = path_trace_camera.try_write() {
                            path_trace_camera.change_sensor_width(camera_sensor_width);
                            path_trace_camera
                                .change_aspect_ratio(image_width as f64 / image_height as f64);
                            path_trace_camera.change_focal_length(camera_focal_length);
                            path_trace_camera.change_origin(camera_position);
                        }

                        ui.separator();

                        ui.add(egui::Slider::new(&mut image_width, 1..=1000).text("Image Width"));
                        if image_width == 0 {
                            image_width = 1;
                        }
                        ui.add(egui::Slider::new(&mut image_height, 1..=1000).text("Image Height"));
                        if image_height == 0 {
                            image_height = 1;
                        }
                        ui.add(
                            egui::Slider::new(&mut trace_max_depth, 1..=10).text("Trace Max Depth"),
                        );
                        ui.add(
                            egui::Slider::new(&mut samples_per_pixel, 1..=10)
                                .text("Samples Per Pixel"),
                        );

                        ui.horizontal(|ui| {
                            if ui.button("Ray Trace Scene").clicked() {
                                ray_trace_thread_sender
                                    .send(RayTraceMessage::StartRender(RayTraceParams::new(
                                        image_width,
                                        image_height,
                                        trace_max_depth,
                                        samples_per_pixel,
                                    )))
                                    .unwrap();
                            }

                            if ui.button("Stop Render").clicked() {
                                ray_trace_thread_sender
                                    .send(RayTraceMessage::StopRender)
                                    .unwrap();
                            }
                        });

                        ui.horizontal(|ui| {
                            ui.label("Save Location");
                            ui.text_edit_singleline(&mut save_image_location);
                        });

                        if ui.button("Save Ray Traced Image").clicked() {
                            let image = Image::from_texture_rgba_float(&rendered_texture);
                            PPM::new(&image)
                                .write_to_file(&save_image_location)
                                .unwrap();
                        }

                        ui.separator();

                        ui.label("Rays to Shoot");
                        ui.add(
                            egui::Slider::new(&mut ray_to_shoot.0, 1..=image_width)
                                .logarithmic(true)
                                .clamp_to_range(true)
                                .text("x"),
                        );
                        ui.add(
                            egui::Slider::new(&mut ray_to_shoot.1, 1..=image_height)
                                .logarithmic(true)
                                .clamp_to_range(true)
                                .text("y"),
                        );
                        ui.label("Ray Pixel Start");
                        ui.add(
                            egui::Slider::new(
                                &mut ray_pixel_start.0,
                                0..=(image_width / ray_to_shoot.0) - 1,
                            )
                            .clamp_to_range(true)
                            .text("x"),
                        );
                        ui.add(
                            egui::Slider::new(
                                &mut ray_pixel_start.1,
                                0..=(image_height / ray_to_shoot.1) - 1,
                            )
                            .clamp_to_range(true)
                            .text("y"),
                        );
                        ui.checkbox(&mut show_ray_traversal_info, "Show Ray Traversal Info");

                        ui.add(
                            egui::Slider::new(&mut start_ray_depth, 1..=end_ray_depth)
                                .clamp_to_range(true)
                                .text("Start Ray Depth"),
                        );

                        ui.add(
                            egui::Slider::new(
                                &mut end_ray_depth,
                                start_ray_depth..=trace_max_depth,
                            )
                            .clamp_to_range(true)
                            .text("End Ray Depth"),
                        );

                        ui.checkbox(&mut draw_normal_at_hit_points, "Draw Normal at Hit Points");
                        ui.add(
                            egui::Slider::new(&mut normals_size, 0.0..=2.0).text("Normals Size"),
                        );
                        ui::color_edit_button_dvec4(ui, "Normals Color", &mut normals_color);

                        if ui.button("Trace Rays").clicked() {
                            scene.write().unwrap().apply_model_matrices();

                            let path_trace_camera = path_trace_camera.read().unwrap();

                            ray_traversal_info.clear();

                            for i in 0..ray_to_shoot.0 {
                                for j in 0..ray_to_shoot.1 {
                                    let i = i * (image_width / ray_to_shoot.0) + ray_pixel_start.0;
                                    let j = j * (image_height / ray_to_shoot.1) + ray_pixel_start.1;
                                    // use opengl coords, (0.0, 0.0) is center; (1.0, 1.0) is
                                    // top right; (-1.0, -1.0) is bottom left
                                    let u = (((i as f64 + rand::random::<f64>())
                                        / (image_width - 1) as f64)
                                        - 0.5)
                                        * 2.0;
                                    let v = (((j as f64 + rand::random::<f64>())
                                        / (image_height - 1) as f64)
                                        - 0.5)
                                        * 2.0;

                                    let ray = path_trace_camera.get_ray(u, v);

                                    let (_color, traversal_info) = path_trace::trace_ray(
                                        &ray,
                                        &path_trace_camera,
                                        &scene.read().unwrap(),
                                        trace_max_depth,
                                        &shader_list.read().unwrap(),
                                    );
                                    ray_traversal_info.push(traversal_info);
                                }
                            }

                            scene.write().unwrap().unapply_model_matrices();
                        }
                    });
                });

                egui::SidePanel::right("Shader Panel")
                    .min_width(0.2 * window_width as f32)
                    .show(egui.get_egui_ctx(), |ui| {
                        egui::ScrollArea::auto_sized().show(ui, |ui| {
                            shader_list.read().unwrap().draw_ui(ui);
                            if let Ok(mut shader_list) = shader_list.try_write() {
                                shader_list.draw_ui_mut(ui);
                                selected_shader = *shader_list.get_selected_shader();
                            } else {
                                ui.label("Shaders are currently in use, cannot edit the shaders");
                            }
                        });
                    });

                egui::Window::new("Camera Data")
                    .open(&mut false)
                    .collapsible(true)
                    .show(egui.get_egui_ctx(), |ui| {
                        egui::ScrollArea::auto_sized().show(ui, |ui| {
                            ui.label(format!(
                                "position: {}",
                                vec_to_string(&camera.get_position())
                            ));
                            ui.label(format!("front: {}", vec_to_string(&camera.get_front())));
                            ui.label(format!("up: {}", vec_to_string(&camera.get_up())));
                            ui.label(format!("right: {}", vec_to_string(&camera.get_right())));
                            ui.label(format!(
                                "world_up: {}",
                                vec_to_string(camera.get_world_up())
                            ));
                            ui.label(format!("yaw: {:.2}", camera.get_yaw()));
                            ui.label(format!("pitch: {:.2}", camera.get_pitch()));
                            ui.label(format!("zoom: {:.2}", camera.get_zoom()));
                            ui.label(format!("near_plane: {:.2}", camera.get_near_plane()));
                            ui.label(format!("far_plane: {:.2}", camera.get_far_plane()));

                            ui.separator();

                            ui.label(format!(
                                "position: {}",
                                vec_to_string(&camera.get_position().normalize())
                            ));
                            ui.label(format!(
                                "front: {}",
                                vec_to_string(&camera.get_front().normalize())
                            ));
                        });
                    });

                let _output = egui.end_frame(glm::vec2(window_width as _, window_height as _));
=======
                // set the opengl viewport for the full frame buffer
                // for correct GUI element drawing
                framebuffer_viewport.set_opengl_viewport(&window_viewport);
                let _output = egui.end_frame(glm::vec2(
                    framebuffer_viewport.get_width() as _,
                    framebuffer_viewport.get_height() as _,
                ));
>>>>>>> 455acfab
            }
        }

        // Swap front and back buffers
        window.swap_buffers();
    }

    // wait for all child threads to join
    ray_trace_thread_sender
        .send(RayTraceMessage::KillThread)
        .unwrap();
    ray_trace_main_thread_handle.join().unwrap();
}

fn vec_to_string<T: Scalar + std::fmt::Display, const R: usize>(vec: &glm::TVec<T, R>) -> String {
    let mut res = "[".to_string();
    for i in 0..R {
        if i != R - 1 {
            res = format!("{}{:.2}, ", res, vec[i]);
        } else {
            res = format!("{}{:.2}]", res, vec[i]);
        }
    }
    res
}

#[allow(clippy::too_many_arguments)]
fn handle_window_event(
    event: &glfw::WindowEvent,
    window: &mut glfw::Window,
    camera: &mut RasterizeCamera,
    path_trace_camera: &PathTraceCamera,
    should_cast_scene_ray: &mut bool,
    use_top_panel: &mut bool,
    use_bottom_panel: &mut bool,
    use_left_panel: &mut bool,
    use_right_panel: &mut bool,
    window_last_cursor: &mut (f64, f64),
) {
    let window_cursor = window.get_cursor_pos();
    match event {
        glfw::WindowEvent::Key(Key::Up, _, Action::Press, _) => {
            *use_top_panel = !*use_top_panel;
        }
        glfw::WindowEvent::Key(Key::Down, _, Action::Press, _) => {
            *use_bottom_panel = !*use_bottom_panel;
        }
        glfw::WindowEvent::Key(Key::Left, _, Action::Press, _) => {
            *use_left_panel = !*use_left_panel;
        }
        glfw::WindowEvent::Key(Key::Right, _, Action::Press, _) => {
            *use_right_panel = !*use_right_panel;
        }
        glfw::WindowEvent::Key(
            Key::Num1 | Key::Kp1,
            _,
            Action::Press,
            glfw::Modifiers::Control,
        ) => {
            *camera = RasterizeCamera::new(
                glm::vec3(0.0, 0.0, -camera.get_position().norm()),
                *camera.get_world_up(),
                90.0,
                0.0,
                camera.get_zoom(),
            )
        }
        glfw::WindowEvent::Key(Key::Num1 | Key::Kp1, _, Action::Press, _) => {
            *camera = RasterizeCamera::new(
                glm::vec3(0.0, 0.0, camera.get_position().norm()),
                *camera.get_world_up(),
                -90.0,
                0.0,
                camera.get_zoom(),
            )
        }
        glfw::WindowEvent::Key(
            Key::Num3 | Key::Kp3,
            _,
            Action::Press,
            glfw::Modifiers::Control,
        ) => {
            *camera = RasterizeCamera::new(
                glm::vec3(-camera.get_position().norm(), 0.0, 0.0),
                *camera.get_world_up(),
                0.0,
                0.0,
                camera.get_zoom(),
            )
        }
        glfw::WindowEvent::Key(Key::Num3 | Key::Kp3, _, Action::Press, _) => {
            *camera = RasterizeCamera::new(
                glm::vec3(camera.get_position().norm(), 0.0, 0.0),
                *camera.get_world_up(),
                180.0,
                0.0,
                camera.get_zoom(),
            )
        }
        glfw::WindowEvent::Key(
            Key::Num7 | Key::Kp7,
            _,
            Action::Press,
            glfw::Modifiers::Control,
        ) => {
            *camera = RasterizeCamera::new(
                glm::vec3(0.0, -camera.get_position().norm(), 0.0),
                *camera.get_world_up(),
                -90.0,
                90.0,
                camera.get_zoom(),
            )
        }
        glfw::WindowEvent::Key(Key::Num7 | Key::Kp7, _, Action::Press, _) => {
            *camera = RasterizeCamera::new(
                glm::vec3(0.0, camera.get_position().norm(), 0.0),
                *camera.get_world_up(),
                -90.0,
                -90.0,
                camera.get_zoom(),
            )
        }
        glfw::WindowEvent::Key(Key::Num0 | Key::Kp0, _, Action::Press, _) => {
            let fov = path_trace_camera
                .get_fov_hor()
                .max(path_trace_camera.get_fov_ver());
            *camera = RasterizeCamera::new(
                *path_trace_camera.get_origin(),
                *path_trace_camera.get_vertical(),
                -90.0,
                0.0,
                fov.to_degrees(),
            );
        }
        glfw::WindowEvent::Key(Key::C, _, Action::Press, glfw::Modifiers::Shift) => {
            let angle = camera.get_front().xz().angle(&-camera.get_position().xz());
            let distance_to_move = camera.get_position().xz().norm() * angle.sin();
            let move_vector = glm::vec3(camera.get_right()[0], 0.0, camera.get_right()[2])
                .normalize()
                * distance_to_move;
            let move_vector = if camera.get_right().dot(&camera.get_position()) > 0.0 {
                -move_vector
            } else {
                move_vector
            };
            *camera = RasterizeCamera::new(
                camera.get_position() + move_vector,
                *camera.get_world_up(),
                camera.get_yaw(),
                camera.get_pitch(),
                camera.get_zoom(),
            );
        }

        glfw::WindowEvent::FramebufferSize(width, height) => unsafe {
            gl::Viewport(0, 0, *width, *height);
        },
        glfw::WindowEvent::Scroll(_, scroll_y) => {
            camera.zoom(*scroll_y);
        }
        _ => {}
    };

    let (window_width, window_height) = window.get_size();
    let (window_width, window_height): (usize, usize) = (
        window_width.try_into().unwrap(),
        window_height.try_into().unwrap(),
    );

    if window.get_mouse_button(glfw::MouseButtonMiddle) == glfw::Action::Press {
        if window.get_key(glfw::Key::LeftShift) == glfw::Action::Press {
            camera.pan(
                window_last_cursor.0,
                window_last_cursor.1,
                window_cursor.0,
                window_cursor.1,
                1.0,
                window_width,
                window_height,
            );
        } else if window.get_key(glfw::Key::LeftControl) == glfw::Action::Press {
            camera.move_forward(window_last_cursor.1, window_cursor.1, window_height);
        } else {
            camera.rotate_wrt_camera_origin(
                window_last_cursor.0,
                window_last_cursor.1,
                window_cursor.0,
                window_cursor.1,
                0.1,
                false,
            );
        }
    }

    if window.get_mouse_button(glfw::MouseButtonLeft) == glfw::Action::Press
        && window.get_key(glfw::Key::LeftAlt) == glfw::Action::Press
    {
        *should_cast_scene_ray = true;
    }

    *window_last_cursor = window_cursor;
}<|MERGE_RESOLUTION|>--- conflicted
+++ resolved
@@ -20,14 +20,10 @@
 use rt::viewport::Viewport;
 use rt::{glm, ui};
 
-extern crate gtk;
 extern crate lazy_static;
-extern crate rfd;
-
-use gtk::{FileChooserAction, FileChooserDialog, FileFilter};
+
 use std::cell::RefCell;
 use std::convert::TryInto;
-use std::path::PathBuf;
 use std::rc::Rc;
 use std::sync::{mpsc, Arc, RwLock};
 use std::thread;
@@ -965,317 +961,6 @@
 
             // Draw GUI
             {
-<<<<<<< HEAD
-                egui.begin_frame(&window, &mut glfw);
-                egui::Window::new("Hello world!").show(egui.get_egui_ctx(), |ui| {
-                    egui::ScrollArea::auto_sized().show(ui, |ui| {
-                        ui.label(format!("fps: {:.2}", fps.update_and_get(Some(60.0))));
-                        ui.add({
-                            let path_trace_progress = &*path_trace_progress.read().unwrap();
-                            egui::ProgressBar::new(path_trace_progress.get_progress() as _)
-                                .text(format!(
-                                    "Path Trace Progress: {:.2}%",
-                                    path_trace_progress.get_progress() * 100.0
-                                ))
-                                .animate(true)
-                        });
-                        ui.label(format!(
-                            "Time Elapsed (in secs) {:.2}",
-                            path_trace_progress.read().unwrap().get_elapsed_time()
-                        ));
-                        ui.label(format!(
-                            "Time Left (in secs) {:.2}",
-                            path_trace_progress.read().unwrap().get_remaining_time()
-                        ));
-
-                        if ui.button("Save File").clicked() {
-                            let file = File::new(
-                                scene.clone(),
-                                shader_list.clone(),
-                                path_trace_camera.clone(),
-                            );
-                            let file_serialized = serde_json::to_string(&file).unwrap();
-                            std::fs::write("temp.rt", file_serialized).unwrap();
-                        }
-                        if ui.button("Load File").clicked() {
-                            let json =
-                                String::from_utf8(std::fs::read("temp.rt").unwrap()).unwrap();
-                            let file: File = serde_json::from_str(&json).unwrap();
-                            *scene.write().unwrap() =
-                                Arc::try_unwrap(file.scene).unwrap().into_inner().unwrap();
-                            *shader_list.write().unwrap() = Arc::try_unwrap(file.shader_list)
-                                .unwrap()
-                                .into_inner()
-                                .unwrap();
-                            *path_trace_camera.write().unwrap() =
-                                Arc::try_unwrap(file.path_trace_camera)
-                                    .unwrap()
-                                    .into_inner()
-                                    .unwrap();
-                        }
-
-                        if ui.button("Open..").clicked() {
-                            let task = rfd::FileDialog::new()
-                                .add_filter("Obj Files", &["obj"])
-                                .set_directory("/")
-                                .pick_file();
-                            if let Some(task) = task {
-                                let file_path = std::path::PathBuf::from(task.path);
-                                // TODO: Call read obj from here
-                            }
-                        }
-
-                        ui::color_edit_button_dvec4(ui, "Background Color", &mut background_color);
-
-                        ui.separator();
-
-                        ui.add(
-                            egui::Slider::new(&mut camera_image_alpha_value, 0.0..=1.0)
-                                .clamp_to_range(true)
-                                .text("Camera Image Alpha"),
-                        );
-
-                        ui.checkbox(&mut camera_use_depth_for_image, "Use Depth for Image");
-
-                        let camera_sensor_width = {
-                            let mut camera_sensor_width =
-                                path_trace_camera.read().unwrap().get_sensor_width();
-                            ui.add(
-                                egui::Slider::new(&mut camera_sensor_width, 0.0..=36.0)
-                                    .text("Camera Sensor Width"),
-                            );
-                            camera_sensor_width
-                        };
-
-                        let camera_focal_length = {
-                            let mut camera_focal_length =
-                                path_trace_camera.read().unwrap().get_focal_length();
-                            ui.add(
-                                egui::Slider::new(&mut camera_focal_length, 0.0..=15.0)
-                                    .text("Camera Focal Length"),
-                            );
-                            camera_focal_length
-                        };
-
-                        let camera_position = {
-                            let mut camera_position =
-                                *path_trace_camera.read().unwrap().get_origin();
-                            ui.label("Camera Position");
-                            ui.add(
-                                egui::Slider::new(&mut camera_position[0], -10.0..=10.0).text("x"),
-                            );
-                            ui.add(
-                                egui::Slider::new(&mut camera_position[1], -10.0..=10.0).text("y"),
-                            );
-                            ui.add(
-                                egui::Slider::new(&mut camera_position[2], -10.0..=10.0).text("z"),
-                            );
-                            camera_position
-                        };
-
-                        if let Ok(mut path_trace_camera) = path_trace_camera.try_write() {
-                            path_trace_camera.change_sensor_width(camera_sensor_width);
-                            path_trace_camera
-                                .change_aspect_ratio(image_width as f64 / image_height as f64);
-                            path_trace_camera.change_focal_length(camera_focal_length);
-                            path_trace_camera.change_origin(camera_position);
-                        }
-
-                        ui.separator();
-
-                        ui.add(egui::Slider::new(&mut image_width, 1..=1000).text("Image Width"));
-                        if image_width == 0 {
-                            image_width = 1;
-                        }
-                        ui.add(egui::Slider::new(&mut image_height, 1..=1000).text("Image Height"));
-                        if image_height == 0 {
-                            image_height = 1;
-                        }
-                        ui.add(
-                            egui::Slider::new(&mut trace_max_depth, 1..=10).text("Trace Max Depth"),
-                        );
-                        ui.add(
-                            egui::Slider::new(&mut samples_per_pixel, 1..=10)
-                                .text("Samples Per Pixel"),
-                        );
-
-                        ui.horizontal(|ui| {
-                            if ui.button("Ray Trace Scene").clicked() {
-                                ray_trace_thread_sender
-                                    .send(RayTraceMessage::StartRender(RayTraceParams::new(
-                                        image_width,
-                                        image_height,
-                                        trace_max_depth,
-                                        samples_per_pixel,
-                                    )))
-                                    .unwrap();
-                            }
-
-                            if ui.button("Stop Render").clicked() {
-                                ray_trace_thread_sender
-                                    .send(RayTraceMessage::StopRender)
-                                    .unwrap();
-                            }
-                        });
-
-                        ui.horizontal(|ui| {
-                            ui.label("Save Location");
-                            ui.text_edit_singleline(&mut save_image_location);
-                        });
-
-                        if ui.button("Save Ray Traced Image").clicked() {
-                            let image = Image::from_texture_rgba_float(&rendered_texture);
-                            PPM::new(&image)
-                                .write_to_file(&save_image_location)
-                                .unwrap();
-                        }
-
-                        ui.separator();
-
-                        ui.label("Rays to Shoot");
-                        ui.add(
-                            egui::Slider::new(&mut ray_to_shoot.0, 1..=image_width)
-                                .logarithmic(true)
-                                .clamp_to_range(true)
-                                .text("x"),
-                        );
-                        ui.add(
-                            egui::Slider::new(&mut ray_to_shoot.1, 1..=image_height)
-                                .logarithmic(true)
-                                .clamp_to_range(true)
-                                .text("y"),
-                        );
-                        ui.label("Ray Pixel Start");
-                        ui.add(
-                            egui::Slider::new(
-                                &mut ray_pixel_start.0,
-                                0..=(image_width / ray_to_shoot.0) - 1,
-                            )
-                            .clamp_to_range(true)
-                            .text("x"),
-                        );
-                        ui.add(
-                            egui::Slider::new(
-                                &mut ray_pixel_start.1,
-                                0..=(image_height / ray_to_shoot.1) - 1,
-                            )
-                            .clamp_to_range(true)
-                            .text("y"),
-                        );
-                        ui.checkbox(&mut show_ray_traversal_info, "Show Ray Traversal Info");
-
-                        ui.add(
-                            egui::Slider::new(&mut start_ray_depth, 1..=end_ray_depth)
-                                .clamp_to_range(true)
-                                .text("Start Ray Depth"),
-                        );
-
-                        ui.add(
-                            egui::Slider::new(
-                                &mut end_ray_depth,
-                                start_ray_depth..=trace_max_depth,
-                            )
-                            .clamp_to_range(true)
-                            .text("End Ray Depth"),
-                        );
-
-                        ui.checkbox(&mut draw_normal_at_hit_points, "Draw Normal at Hit Points");
-                        ui.add(
-                            egui::Slider::new(&mut normals_size, 0.0..=2.0).text("Normals Size"),
-                        );
-                        ui::color_edit_button_dvec4(ui, "Normals Color", &mut normals_color);
-
-                        if ui.button("Trace Rays").clicked() {
-                            scene.write().unwrap().apply_model_matrices();
-
-                            let path_trace_camera = path_trace_camera.read().unwrap();
-
-                            ray_traversal_info.clear();
-
-                            for i in 0..ray_to_shoot.0 {
-                                for j in 0..ray_to_shoot.1 {
-                                    let i = i * (image_width / ray_to_shoot.0) + ray_pixel_start.0;
-                                    let j = j * (image_height / ray_to_shoot.1) + ray_pixel_start.1;
-                                    // use opengl coords, (0.0, 0.0) is center; (1.0, 1.0) is
-                                    // top right; (-1.0, -1.0) is bottom left
-                                    let u = (((i as f64 + rand::random::<f64>())
-                                        / (image_width - 1) as f64)
-                                        - 0.5)
-                                        * 2.0;
-                                    let v = (((j as f64 + rand::random::<f64>())
-                                        / (image_height - 1) as f64)
-                                        - 0.5)
-                                        * 2.0;
-
-                                    let ray = path_trace_camera.get_ray(u, v);
-
-                                    let (_color, traversal_info) = path_trace::trace_ray(
-                                        &ray,
-                                        &path_trace_camera,
-                                        &scene.read().unwrap(),
-                                        trace_max_depth,
-                                        &shader_list.read().unwrap(),
-                                    );
-                                    ray_traversal_info.push(traversal_info);
-                                }
-                            }
-
-                            scene.write().unwrap().unapply_model_matrices();
-                        }
-                    });
-                });
-
-                egui::SidePanel::right("Shader Panel")
-                    .min_width(0.2 * window_width as f32)
-                    .show(egui.get_egui_ctx(), |ui| {
-                        egui::ScrollArea::auto_sized().show(ui, |ui| {
-                            shader_list.read().unwrap().draw_ui(ui);
-                            if let Ok(mut shader_list) = shader_list.try_write() {
-                                shader_list.draw_ui_mut(ui);
-                                selected_shader = *shader_list.get_selected_shader();
-                            } else {
-                                ui.label("Shaders are currently in use, cannot edit the shaders");
-                            }
-                        });
-                    });
-
-                egui::Window::new("Camera Data")
-                    .open(&mut false)
-                    .collapsible(true)
-                    .show(egui.get_egui_ctx(), |ui| {
-                        egui::ScrollArea::auto_sized().show(ui, |ui| {
-                            ui.label(format!(
-                                "position: {}",
-                                vec_to_string(&camera.get_position())
-                            ));
-                            ui.label(format!("front: {}", vec_to_string(&camera.get_front())));
-                            ui.label(format!("up: {}", vec_to_string(&camera.get_up())));
-                            ui.label(format!("right: {}", vec_to_string(&camera.get_right())));
-                            ui.label(format!(
-                                "world_up: {}",
-                                vec_to_string(camera.get_world_up())
-                            ));
-                            ui.label(format!("yaw: {:.2}", camera.get_yaw()));
-                            ui.label(format!("pitch: {:.2}", camera.get_pitch()));
-                            ui.label(format!("zoom: {:.2}", camera.get_zoom()));
-                            ui.label(format!("near_plane: {:.2}", camera.get_near_plane()));
-                            ui.label(format!("far_plane: {:.2}", camera.get_far_plane()));
-
-                            ui.separator();
-
-                            ui.label(format!(
-                                "position: {}",
-                                vec_to_string(&camera.get_position().normalize())
-                            ));
-                            ui.label(format!(
-                                "front: {}",
-                                vec_to_string(&camera.get_front().normalize())
-                            ));
-                        });
-                    });
-
-                let _output = egui.end_frame(glm::vec2(window_width as _, window_height as _));
-=======
                 // set the opengl viewport for the full frame buffer
                 // for correct GUI element drawing
                 framebuffer_viewport.set_opengl_viewport(&window_viewport);
@@ -1283,7 +968,6 @@
                     framebuffer_viewport.get_width() as _,
                     framebuffer_viewport.get_height() as _,
                 ));
->>>>>>> 455acfab
             }
         }
 
