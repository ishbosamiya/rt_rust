pub mod bvh;
pub mod camera;
pub mod drawable;
pub mod fps;
pub mod gl_camera;
pub mod gpu_immediate;
pub mod gpu_utils;
pub mod image;
pub mod intersectable;
pub mod math;
pub mod mesh;
pub mod meshio;
pub mod ray;
pub mod scene;
pub mod shader;
pub mod sphere;
<<<<<<< HEAD
pub mod threadpool;
pub mod bsdf;
pub mod blinn;
=======
pub mod texture;
pub mod util;
>>>>>>> d00751d4

pub use nalgebra_glm as glm;

use crate::camera::Camera;
use crate::intersectable::Intersectable;
use crate::ray::Ray;
use crate::scene::Scene;
use crate::bsdf::BSDFTemplate;

fn get_background_color(ray: &Ray, camera: &Camera) -> glm::DVec3 {
    let color_1 = glm::vec3(0.8, 0.8, 0.8);
    let color_2 = glm::vec3(0.2, 0.2, 0.8);

    let camera_origin_y = camera.get_origin()[1];
    let camera_vertical_range = camera.get_vertical()[1];
    let y_val = (camera_origin_y + ray.get_direction()[1]) / camera_vertical_range;
    let y_val = (y_val + 1.0) / 2.0;

    glm::lerp(&color_1, &color_2, y_val)
}

// x: current point
// x_prime: previous point
// x_prime_prime: previous's previous point
// g: geometry term, 1/(r^2) where r is distance of x_prime to x
// e: intensity of emitted light by x_prime reaching x
// i: intensity of light from x_prime to x
// p: intensity of light scattered from x_prime_prime to x by a patch on surface at x_prime
pub fn trace_ray(ray: &Ray, camera: &Camera, scene: &'static Scene, depth: usize) -> glm::DVec3 {
    if depth == 0 {
        return glm::zero();
    }
    let val;
    if let Some(info) = scene.hit(ray, 0.01, 1000.0) {
        // Creating bsdf template and calling function
        // Random values as of now
        let template = BSDFTemplate {
            roughness: 1.5_f64, 
            brightness: 2.5_f64, 
            opacity: 1.0_f64,
        };
        // diffuse shader
        // Shader code : TODO Check if it works with bsdf
        // Modified BSDF Code
        // let target = info.get_point() + template.setup(ray.get_direction(), &info.get_point());
        // Original code
        let target = info.get_point() + info.get_normal().unwrap() + math::random_in_unit_sphere();
        val = 0.5
            * trace_ray(
                &Ray::new(*info.get_point(), target - info.get_point()),
                camera,
                scene,
                depth - 1,
            );
    } else {
        val = get_background_color(ray, camera);
    }
    val
}

#[cfg(test)]
mod tests {
    #[test]
    fn single_ray_vs_scene_mt() {
        use crate::glm;
        use crate::intersectable::Intersectable;
        use crate::ray::Ray;
        use crate::sphere::Sphere;
        use rand::prelude::*;

        fn rng_scaled(rng: &mut ThreadRng, scale_factor: f64) -> f64 {
            (rng.gen::<f64>() - 0.5) * 2.0 * scale_factor
        }

        fn random_vec3(rng: &mut ThreadRng, scale_factor: f64) -> glm::DVec3 {
            let x = rng_scaled(rng, scale_factor);
            let y = rng_scaled(rng, scale_factor);
            let z = rng_scaled(rng, scale_factor);
            glm::vec3(x, y, z)
        }

        let ray = Ray::new(glm::vec3(0.0, 0.0, 0.0), glm::vec3(0.0, 0.0, -1.0));
        let mut scene: Vec<Box<dyn Intersectable + Send + Sync>> =
            vec![Box::new(Sphere::new(glm::vec3(0.0, 0.0, -2.0), 1.5))];
        let mut rng = rand::thread_rng();
        let num_objects = 1;
        let scale_factor = 5.0;
        for _ in 0..num_objects {
            scene.push(Box::new(Sphere::new(
                random_vec3(&mut rng, scale_factor),
                rng_scaled(&mut rng, scale_factor),
            )));
        }
        let (t_min, t_max) = (0.01, 1000.0);

        let mut chunk_size = scene.len();
        if chunk_size == 0 {
            chunk_size = 1;
        }

        for objects in scene.chunks(chunk_size) {
            objects.iter().for_each(|object| {
                object.hit(&ray, t_min, t_max);
            })
        }
    }
}<|MERGE_RESOLUTION|>--- conflicted
+++ resolved
@@ -1,3 +1,5 @@
+pub mod blinn;
+pub mod bsdf;
 pub mod bvh;
 pub mod camera;
 pub mod drawable;
@@ -14,22 +16,16 @@
 pub mod scene;
 pub mod shader;
 pub mod sphere;
-<<<<<<< HEAD
-pub mod threadpool;
-pub mod bsdf;
-pub mod blinn;
-=======
 pub mod texture;
 pub mod util;
->>>>>>> d00751d4
 
 pub use nalgebra_glm as glm;
 
+use crate::bsdf::BSDFTemplate;
 use crate::camera::Camera;
 use crate::intersectable::Intersectable;
 use crate::ray::Ray;
 use crate::scene::Scene;
-use crate::bsdf::BSDFTemplate;
 
 fn get_background_color(ray: &Ray, camera: &Camera) -> glm::DVec3 {
     let color_1 = glm::vec3(0.8, 0.8, 0.8);
@@ -59,8 +55,8 @@
         // Creating bsdf template and calling function
         // Random values as of now
         let template = BSDFTemplate {
-            roughness: 1.5_f64, 
-            brightness: 2.5_f64, 
+            roughness: 1.5_f64,
+            brightness: 2.5_f64,
             opacity: 1.0_f64,
         };
         // diffuse shader
